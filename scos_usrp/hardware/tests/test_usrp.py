"""Test aspects of SignalAnalyzerInterface with mocked USRP."""

import pytest

from scos_usrp.hardware import sigan


class TestUSRP:
    # Ensure we write the test cal file and use mocks
    setup_complete = False

    @pytest.fixture(autouse=True)
    def setup_mock_usrp(self):
        """Create the mock USRP"""

        # Only setup once
        if self.setup_complete:
            return

        # Create the SignalAnalyzerInterface with the mock usrp_block and get the sigan
        # usrp_iface.connect()
        if not sigan.is_available:
            raise RuntimeError("Receiver is not available.")
        self.rx = sigan

        # Alert that the setup was complete
        self.setup_complete = True

    # Ensure the usrp can recover from acquisition errors
    def test_acquire_samples_with_retries(self):
        """Acquire samples should retry without error up to `max_retries`."""

        # Check that the setup was completed
        assert self.setup_complete, "Setup was not completed"

        max_retries = 5
        times_to_fail = 3
<<<<<<< HEAD
        self.rx.usrp.set_times_to_fail(times_to_fail)
=======
        self.rx.sample_rate = 10000000.0
        self.rx.frequency = 650000000.0
        self.rx.gain = 40.0
        self.rx.usrp.set_times_to_fail_recv(times_to_fail)
>>>>>>> 2125ce10

        try:
            self.rx.acquire_time_domain_samples(1000, retries=max_retries)
        except RuntimeError:
            msg = "Acquisition failing {} times sequentially with {}\n"
            msg += "retries requested should NOT have raised an error."
            msg = msg.format(times_to_fail, max_retries)
            pytest.fail(msg)

        self.rx.usrp.set_times_to_fail(0)

    def test_acquire_samples_fails_when_over_max_retries(self):
        """After `max_retries`, an error should be thrown."""

        # Check that the setup was completed
        assert self.setup_complete, "Setup was not completed"

        max_retries = 5
        times_to_fail = 7
<<<<<<< HEAD
        self.rx.usrp.set_times_to_fail(times_to_fail)

=======
        self.rx.usrp.set_times_to_fail_recv(times_to_fail)
        self.rx.sample_rate = 10000000.0
        self.rx.frequency = 650000000.0
        self.rx.gain = 40.0
>>>>>>> 2125ce10
        msg = "Acquisition failing {} times sequentially with {}\n"
        msg += "retries requested SHOULD have raised an error."
        msg = msg.format(times_to_fail, max_retries)
        with pytest.raises(RuntimeError):
            self.rx.acquire_time_domain_samples(1000, 1000, max_retries)
            pytest.fail(msg)

        self.rx.usrp.set_times_to_fail(0)

    def test_tune_result(self):
        """Check that the tuning is correct"""
        # Check that the setup was completed
        assert self.setup_complete, "Setup was not completed"

        # Use a positive DSP frequency
        f_lo = 1.0e9
        f_dsp = 1.0e6
        self.rx.tune_frequency(f_lo, f_dsp)
        assert f_lo == self.rx.lo_freq and f_dsp == self.rx.dsp_freq

        # Use a 0Hz for DSP frequency
        f_lo = 1.0e9
        f_dsp = 0.0
        self.rx.frequency = f_lo
        assert f_lo == self.rx.lo_freq and f_dsp == self.rx.dsp_freq

        # Use a negative DSP frequency
        f_lo = 1.0e9
        f_dsp = -1.0e6
        self.rx.tune_frequency(f_lo, f_dsp)
        assert f_lo == self.rx.lo_freq and f_dsp == self.rx.dsp_freq


    def test_set_sample_rate_also_sets_clock_rate(self):
        """Setting sample_rate should adjust clock_rate"""

        # Check that the setup was completed
        assert self.setup_complete, "Setup was not completed"

        expected_clock_rate = 30720000

        # Set the sample rate and check the clock rate
        self.rx.sample_rate = 15360000
        observed_clock_rate = self.rx.clock_rate

        assert expected_clock_rate == observed_clock_rate



<|MERGE_RESOLUTION|>--- conflicted
+++ resolved
@@ -35,14 +35,10 @@
 
         max_retries = 5
         times_to_fail = 3
-<<<<<<< HEAD
-        self.rx.usrp.set_times_to_fail(times_to_fail)
-=======
         self.rx.sample_rate = 10000000.0
         self.rx.frequency = 650000000.0
         self.rx.gain = 40.0
-        self.rx.usrp.set_times_to_fail_recv(times_to_fail)
->>>>>>> 2125ce10
+        self.rx.usrp.set_times_to_fail(times_to_fail)
 
         try:
             self.rx.acquire_time_domain_samples(1000, retries=max_retries)
@@ -62,15 +58,10 @@
 
         max_retries = 5
         times_to_fail = 7
-<<<<<<< HEAD
         self.rx.usrp.set_times_to_fail(times_to_fail)
-
-=======
-        self.rx.usrp.set_times_to_fail_recv(times_to_fail)
         self.rx.sample_rate = 10000000.0
         self.rx.frequency = 650000000.0
         self.rx.gain = 40.0
->>>>>>> 2125ce10
         msg = "Acquisition failing {} times sequentially with {}\n"
         msg += "retries requested SHOULD have raised an error."
         msg = msg.format(times_to_fail, max_retries)
@@ -103,7 +94,6 @@
         self.rx.tune_frequency(f_lo, f_dsp)
         assert f_lo == self.rx.lo_freq and f_dsp == self.rx.dsp_freq
 
-
     def test_set_sample_rate_also_sets_clock_rate(self):
         """Setting sample_rate should adjust clock_rate"""
 
@@ -118,5 +108,131 @@
 
         assert expected_clock_rate == observed_clock_rate
 
-
-
+    def check_defaulted_calibration_parameter(self, param, expected, observed):
+        msg = "Default calibration parameters were not properly set.\n"
+        msg += "    Parameter: {}\n".format(param)
+        msg += "    Expected: {}\n".format(expected)
+        msg += "    Observed: {}\r\n".format(observed)
+        assert expected == observed, msg
+
+    def test_defaulted_calibration_values(self):
+        """Ensure that default calibration values are loaded"""
+
+        # Save and clear the calibrations
+        sigan_calibration = self.rx.sigan_calibration
+        sensor_calibration = self.rx.sensor_calibration
+        self.rx.sigan_calibration = None
+        self.rx.sensor_calibration = None
+
+        # Create some dummy setups to ensure calibration updates
+        sample_rates = [10e6, 40e6, 1e6, 56e6]
+        gain_settings = [40, 60, 0, 60]
+        frequencies = [1000e6, 2000e6, 10e6, 1500e6]
+
+        # Run each set
+        for i in range(len(sample_rates)):
+            # Get the parameters for this run
+            sample_rate = sample_rates[i]
+            gain_setting = gain_settings[i]
+            frequency = frequencies[i]
+
+            # Setup the rx
+            self.rx.sample_rate = sample_rate
+            self.rx.gain = gain_setting
+            self.rx.frequency = frequency
+
+            # Recompute the calibration parameters
+            self.rx.recompute_calibration_data()
+
+            # Check the defaulted calibration parameters
+            self.check_defaulted_calibration_parameter(
+                "gain_sigan", gain_setting, self.rx.sigan_calibration_data["gain_sigan"]
+            )
+            self.check_defaulted_calibration_parameter(
+                "enbw_sigan", sample_rate, self.rx.sigan_calibration_data["enbw_sigan"]
+            )
+            self.check_defaulted_calibration_parameter(
+                "noise_figure_sigan",
+                0,
+                self.rx.sigan_calibration_data["noise_figure_sigan"],
+            )
+            self.check_defaulted_calibration_parameter(
+                "1db_compression_sigan",
+                100,
+                self.rx.sigan_calibration_data["1db_compression_sigan"],
+            )
+            self.check_defaulted_calibration_parameter(
+                "gain_sensor",
+                gain_setting,
+                self.rx.sensor_calibration_data["gain_sensor"],
+            )
+            self.check_defaulted_calibration_parameter(
+                "enbw_sensor",
+                sample_rate,
+                self.rx.sensor_calibration_data["enbw_sensor"],
+            )
+            self.check_defaulted_calibration_parameter(
+                "noise_figure_sensor",
+                0,
+                self.rx.sensor_calibration_data["noise_figure_sensor"],
+            )
+            self.check_defaulted_calibration_parameter(
+                "1db_compression_sensor",
+                100,
+                self.rx.sensor_calibration_data["1db_compression_sensor"],
+            )
+            self.check_defaulted_calibration_parameter(
+                "gain_preselector",
+                0,
+                self.rx.sensor_calibration_data["gain_preselector"],
+            )
+            self.check_defaulted_calibration_parameter(
+                "noise_figure_preselector",
+                0,
+                self.rx.sensor_calibration_data["noise_figure_preselector"],
+            )
+            self.check_defaulted_calibration_parameter(
+                "1db_compression_preselector",
+                100,
+                self.rx.sensor_calibration_data["1db_compression_preselector"],
+            )
+
+        # Reload the calibrations in case they're used elsewhere
+        self.rx.sigan_calibration = sigan_calibration
+        self.rx.sensor_calibration = sensor_calibration
+
+    def test_sigan_only_defaulting(self):
+        """Ensure that sensor calibration values default to sigan"""
+
+        # Load an empty sensor calibration
+        self.rx.sensor_calibration = create_dummy_calibration(empty_cal=True)
+
+        # Create some dummy setups to ensure calibration updates
+        sample_rates = [10e6, 40e6, 1e6, 56e6]
+        gain_settings = [40, 60, 0, 60]
+        frequencies = [1000e6, 2000e6, 10e6, 1500e6]
+
+        # Run each set
+        for i in range(len(sample_rates)):
+            # Get the parameters for this run
+            sample_rate = sample_rates[i]
+            gain_setting = gain_settings[i]
+            frequency = frequencies[i]
+
+            # Setup the rx
+            self.rx.sample_rate = sample_rate
+            self.rx.gain = gain_setting
+            self.rx.frequency = frequency
+
+            # Recompute the calibration parameters
+            self.rx.recompute_calibration_data()
+
+            # Check the defaulted calibration parameters
+            self.check_defaulted_calibration_parameter(
+                "gain_sensor",
+                self.rx.sigan_calibration_data["gain_sigan"],
+                self.rx.sensor_calibration_data["gain_sensor"],
+            )
+
+        # Reload the dummy sensor calibration in case they're used elsewhere
+        self.rx.sensor_calibration = create_dummy_calibration()